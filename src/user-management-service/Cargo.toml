--- conflicted
+++ resolved
@@ -24,13 +24,8 @@
 thiserror = "2.0.16"
 tokio = { version = "1", features = ["macros", "rt-multi-thread"] }
 serde = "1.0.219"
-<<<<<<< HEAD
 serde_json = "1.0.143"
-tracing-subscriber = "0.3.19"
-=======
-serde_json = "1.0.140"
 tracing-subscriber = "0.3.20"
->>>>>>> 1326b22d
 opentelemetry = { version = "0.23", features = ["trace"] }
 opentelemetry-datadog = { version = "0.11.0", features = ["reqwest-client"] }
 opentelemetry_sdk = { version = "0.23", features = ["trace"] }
