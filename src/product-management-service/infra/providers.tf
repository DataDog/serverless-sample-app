//
// Unless explicitly stated otherwise all files in this repository are licensed
// under the Apache License Version 2.0.
// This product includes software developed at Datadog (https://www.datadoghq.com/).
// Copyright 2024 Datadog, Inc.
//

terraform {
  required_providers {
    aws = {
      source  = "hashicorp/aws"
<<<<<<< HEAD
      version = "~> 5.100.0"
=======
      version = "~> 6.0"
>>>>>>> e2cdb36e
    }
  }
  backend "s3" {}
}

provider "aws" {
  region = var.region

  default_tags {
    tags = {
      DD_PRESERVE_STACK = "true"
      MANAGED_BY        = "Terraform"
    }
  }
}<|MERGE_RESOLUTION|>--- conflicted
+++ resolved
@@ -9,11 +9,7 @@
   required_providers {
     aws = {
       source  = "hashicorp/aws"
-<<<<<<< HEAD
-      version = "~> 5.100.0"
-=======
       version = "~> 6.0"
->>>>>>> e2cdb36e
     }
   }
   backend "s3" {}
