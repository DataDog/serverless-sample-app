--- conflicted
+++ resolved
@@ -22,13 +22,8 @@
     "@aws-sdk/client-dynamodb": "^3.637.0",
     "@aws-sdk/client-eventbridge": "^3.637.0",
     "@aws-sdk/client-sfn": "^3.645.0",
-<<<<<<< HEAD
-    "@aws-sdk/client-sns": "^3.635.0",
+    "@aws-sdk/client-sns": "^3.645.0",
     "@aws-sdk/client-sqs": "^3.649.0",
-=======
-    "@aws-sdk/client-sns": "^3.645.0",
-    "@aws-sdk/client-sqs": "^3.645.0",
->>>>>>> 0f423c1a
     "@aws-sdk/client-ssm": "^3.637.0",
     "@types/aws-lambda": "8.10.143",
     "@types/jest": "^29.5.12",
