{
  "name": "node-lambda-hybrid-tracing",
  "version": "0.1.0",
  "type": "commonjs",
  "bin": {
    "node-lambda-hybrid-tracing": "bin/node-lambda-hybrid-tracing.js"
  },
  "scripts": {
    "build": "tsc",
    "watch": "tsc -w",
    "test": "jest",
    "cdk": "cdk",
    "dev:sst": "sst dev --stage=personal",
    "build:sst": "sst build --stage=dev",
    "deploy:sst": "sst deploy --stage=dev",
    "remove:sst:personal": "sst remove --stage=personal",
    "remove:sst": "sst remove --stage=dev",
    "typecheck": "tsc --noEmit"
  },
  "devDependencies": {
    "@aws-sdk/client-cloudformation": "^3.637.0",
    "@aws-sdk/client-dynamodb": "^3.637.0",
    "@aws-sdk/client-eventbridge": "^3.637.0",
<<<<<<< HEAD
    "@aws-sdk/client-sfn": "^3.642.0",
    "@aws-sdk/client-sns": "^3.645.0",
    "@aws-sdk/client-sqs": "^3.637.0",
=======
    "@aws-sdk/client-sfn": "^3.645.0",
    "@aws-sdk/client-sns": "^3.635.0",
    "@aws-sdk/client-sqs": "^3.645.0",
>>>>>>> 58e6fda6
    "@aws-sdk/client-ssm": "^3.637.0",
    "@types/aws-lambda": "8.10.143",
    "@types/jest": "^29.5.12",
    "@types/node": "22.5.4",
    "@types/uuid": "^10.0.0",
    "aws-cdk": "2.156.0",
    "aws-cdk-lib": "^2.153.0",
    "axios": "^1.7.7",
    "constructs": "^10.3.0",
    "datadog-cdk-constructs-v2": "^1.14.0",
    "datadog-lambda-js": "^9.115.0",
    "dd-trace": "^5.22.0",
    "esbuild": "^0.23.1",
    "jest": "^29.7.0",
    "moq.ts": "^10.0.8",
    "serverless-esbuild": "^1.52.1",
    "serverless-plugin-datadog": "^5.70.0",
    "serverless-step-functions": "^3.21.0",
    "source-map-support": "^0.5.21",
    "sst": "^2.43.6",
    "ts-jest": "^29.2.5",
    "ts-node": "^10.9.2",
    "typescript": "~5.5.4",
    "uuid": "^10.0.0"
  },
  "dependencies": {
    "@aws-lambda-powertools/logger": "^2.7.0",
    "zod": "^3.23.8"
  }
}<|MERGE_RESOLUTION|>--- conflicted
+++ resolved
@@ -21,15 +21,9 @@
     "@aws-sdk/client-cloudformation": "^3.637.0",
     "@aws-sdk/client-dynamodb": "^3.637.0",
     "@aws-sdk/client-eventbridge": "^3.637.0",
-<<<<<<< HEAD
-    "@aws-sdk/client-sfn": "^3.642.0",
+    "@aws-sdk/client-sfn": "^3.645.0",
     "@aws-sdk/client-sns": "^3.645.0",
-    "@aws-sdk/client-sqs": "^3.637.0",
-=======
-    "@aws-sdk/client-sfn": "^3.645.0",
-    "@aws-sdk/client-sns": "^3.635.0",
     "@aws-sdk/client-sqs": "^3.645.0",
->>>>>>> 58e6fda6
     "@aws-sdk/client-ssm": "^3.637.0",
     "@types/aws-lambda": "8.10.143",
     "@types/jest": "^29.5.12",
