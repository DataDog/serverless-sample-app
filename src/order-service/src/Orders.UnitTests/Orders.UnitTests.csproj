--- conflicted
+++ resolved
@@ -9,11 +9,7 @@
     </PropertyGroup>
 
     <ItemGroup>
-<<<<<<< HEAD
-        <PackageReference Include="Aspire.Hosting.Testing" Version="9.4.0" />
-=======
         <PackageReference Include="Aspire.Hosting.Testing" Version="9.4.1" />
->>>>>>> b176faf0
         <PackageReference Include="coverlet.collector" Version="6.0.4">
           <IncludeAssets>runtime; build; native; contentfiles; analyzers; buildtransitive</IncludeAssets>
           <PrivateAssets>all</PrivateAssets>
