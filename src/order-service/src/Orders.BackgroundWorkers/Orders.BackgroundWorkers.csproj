--- conflicted
+++ resolved
@@ -17,11 +17,7 @@
         <PackageReference Include="Amazon.Lambda.Serialization.SystemTextJson" Version="2.4.4" />
         <PackageReference Include="Amazon.Lambda.Annotations" Version="1.7.0" />
         <PackageReference Include="Amazon.Lambda.SQSEvents" Version="2.2.0" />
-<<<<<<< HEAD
-        <PackageReference Include="AWS.Lambda.Powertools.Logging" Version="2.0.1" />
-=======
         <PackageReference Include="AWS.Lambda.Powertools.Logging" Version="2.0.2" />
->>>>>>> b176faf0
         <PackageReference Include="AWS.Lambda.Powertools.Parameters" Version="1.3.1" />
         <PackageReference Include="AWSSDK.DynamoDBv2" Version="4.0.3.1" />
         <PackageReference Include="AWSSDK.SimpleSystemsManagement" Version="4.0.2.5" />
