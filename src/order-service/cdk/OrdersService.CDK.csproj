<Project Sdk="Microsoft.NET.Sdk">

  <PropertyGroup>
    <OutputType>Exe</OutputType>
    <TargetFramework>net8.0</TargetFramework>
    <!-- Roll forward to future major versions of the netcoreapp as needed -->
    <RollForward>Major</RollForward>
  </PropertyGroup>

  <ItemGroup>
    <!-- CDK Construct Library dependencies -->
<<<<<<< HEAD
    <PackageReference Include="Amazon.CDK.Lib" Version="2.208.0" />
=======
    <PackageReference Include="Amazon.CDK.Lib" Version="2.213.0" />
>>>>>>> b176faf0
    <PackageReference Include="Amazon.CDK.AWS.Lambda.DotNet" Version="0.0.6" />
    <PackageReference Include="Constructs" Version="10.4.2" />
  </ItemGroup>

</Project><|MERGE_RESOLUTION|>--- conflicted
+++ resolved
@@ -9,11 +9,7 @@
 
   <ItemGroup>
     <!-- CDK Construct Library dependencies -->
-<<<<<<< HEAD
-    <PackageReference Include="Amazon.CDK.Lib" Version="2.208.0" />
-=======
     <PackageReference Include="Amazon.CDK.Lib" Version="2.213.0" />
->>>>>>> b176faf0
     <PackageReference Include="Amazon.CDK.AWS.Lambda.DotNet" Version="0.0.6" />
     <PackageReference Include="Constructs" Version="10.4.2" />
   </ItemGroup>
