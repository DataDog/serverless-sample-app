--- conflicted
+++ resolved
@@ -117,10 +117,7 @@
     var.environment_variables
   )
 
-<<<<<<< HEAD
-  datadog_extension_layer_version = 82
-=======
+
   datadog_extension_layer_version = 83
->>>>>>> 80537b32
   datadog_node_layer_version = 125
 }